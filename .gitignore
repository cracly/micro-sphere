--- conflicted
+++ resolved
@@ -171,13 +171,10 @@
 
 # PyPI configuration file
 .pypirc
-<<<<<<< HEAD
 /out/
 
 # node
 /node_modules/
-=======
 
 #npm
-node_modules/
->>>>>>> 08dd6028
+node_modules/