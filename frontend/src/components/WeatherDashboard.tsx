'use client';
import React, { useEffect, useState } from 'react';
import { Card } from '@/components/ui/card';
import { Button } from '@/components/ui/button';
import { Cloud, Sun, CloudRain, CloudLightning, Wind } from 'lucide-react';
import {
  formatTemperature,
  formatPrecipitation,
  formatWind,
  getWindDirection,
  formatDate,
  getWeatherIcon,
} from '@/lib/weather-utils';
import WeatherChart from './WeatherChart';

// Helper: get background type from weather
function getWeatherBackgroundType(
  weather: Record<string, unknown> | null | undefined
): 'rain' | 'sunny' | 'cloudy' | 'thunderstorm' | 'default' {
  if (!weather) return 'default';
  const precip = (weather.precipitation as { value?: number })?.value ?? 0;
  const cloud = (weather.cloud_cover as { value?: number })?.value ?? 0;
  if (precip > 10) return 'thunderstorm';
  if (precip > 1) return 'rain';
  if (cloud > 80) return 'cloudy';
  if (cloud < 30) return 'sunny';
  return 'default';
}

// AnimatedWeatherIcon component (stop-motion style)
const AnimatedWeatherIcon: React.FC<{ type: string; size?: number }> = ({
  type,
  size = 64,
}) => {
  switch (type) {
    case 'sunny':
      return <Sun size={size} stroke="#fbbf24" fill="#ffe066" />;
    case 'cloudy':
      return <Cloud size={size} stroke="#cbd5e1" fill="#cbd5e1" />;
    case 'rain':
      return <CloudRain size={size} stroke="#60a5fa" fill="#cbd5e1" />;
    case 'thunderstorm':
      return <CloudLightning size={size} stroke="#facc15" fill="#cbd5e1" />;
    case 'windy':
      return <Wind size={size} stroke="#38bdf8" />;
    default:
      return <Cloud size={size} stroke="#cbd5e1" fill="#cbd5e1" />;
  }
};

const translations = {
  en: {
    today: 'Today',
    detailedWeather: 'Detailed Weather Kledering',
    lastUpdated: 'Last updated',
    feelsLike: 'Feels like',
    precipitation: 'Precipitation',
    wind: 'Wind',
    gusts: 'Gusts',
    direction: 'Direction',
    cloudCover: 'Cloud Cover',
    hourly: 'Hourly',
    daily: 'Daily',
    simplify: 'Simplify',
    showGraph: 'Show Graph',
    dataProvided: 'Data provided by',
    now: 'Now',
  },
  de: {
    today: 'Heute',
    detailedWeather: 'Wetter Kledering im Detail',
    lastUpdated: 'Zuletzt aktualisiert',
    feelsLike: 'Gefühlt',
    precipitation: 'Niederschlag',
    wind: 'Wind',
    gusts: 'Böen',
    direction: 'Richtung',
    cloudCover: 'Bewölkung',
    hourly: 'Stündlich',
    daily: 'Täglich',
    simplify: 'Vereinfachen',
    showGraph: 'Diagramm anzeigen',
    dataProvided: 'Daten bereitgestellt von',
    now: 'Jetzt',
  },
};

interface WeatherData {
  location: { timezone?: string };
  last_updated: string;
  current_weather: Record<string, unknown>;
  hourly_forecast: Record<string, unknown>[];
  daily_forecast?: Record<string, unknown>[];
}

const WeatherDashboard: React.FC = () => {
  const [weatherData, setWeatherData] = useState<WeatherData | null>(null);
  const [error, setError] = useState<string | null>(null);
  const [forecastType, setForecastType] = useState<'hourly' | 'daily'>(
    'hourly'
  );
  const [darkMode, setDarkMode] = useState(false);
  const [simplify, setSimplify] = useState(false);
  const [selectedDay, setSelectedDay] = useState<string>(() => {
    // Default to today in local time, formatted as 'YYYY-MM-DD'
    const now = new Date();
    return now.toISOString().slice(0, 10);
  });
  const [language, setLanguage] = useState<'en' | 'de'>('en');
  const t = translations[language];

  useEffect(() => {
    fetch('/backend/data/latest_weather.json')
      .then((res) => {
        if (!res.ok) throw new Error(`HTTP error! Status: ${res.status}`);
        return res.json();
      })
      .then(setWeatherData)
      .catch(() =>
        setError('Failed to load weather data. Please try again later.')
      );
  }, []);

  useEffect(() => {
    if (darkMode) document.body.classList.add('dark');
    else document.body.classList.remove('dark');
  }, [darkMode]);

  if (error) {
    return (
      <Card className="p-6 my-8 text-center bg-destructive/10 border-destructive text-destructive">
        {error}
      </Card>
    );
  }
  if (!weatherData) {
    return (
      <Card className="p-6 my-8 text-center">Loading weather data...</Card>
    );
  }

  const {
    last_updated,
    current_weather,
    hourly_forecast,
    daily_forecast,
  } = weatherData;

  // Safely extract values from Record<string, unknown>
  const cloudCoverValue = (current_weather.cloud_cover as { value?: number })?.value;
  const precipitationValue = (current_weather.precipitation as { value?: number })?.value;
  const temperatureValue = (current_weather.temperature as { value?: number })?.value;
  const feelsLikeValue = (current_weather.temperature as { feels_like?: number })?.feels_like;
  const precipitationUnit = (current_weather.precipitation as { unit?: string })?.unit;
  const wind = current_weather.wind as Record<string, unknown> | undefined;
  const windSpeed = wind?.speed as number | undefined;
  const windDirection = wind?.direction as number | undefined;
  const windUnit = wind?.unit as string | undefined;
  const windGusts = wind?.gusts as number | undefined;
  const cloudCoverUnit = (current_weather.cloud_cover as { unit?: string })?.unit;

  const icon = getWeatherIcon(cloudCoverValue, precipitationValue);

  // Hardcode location name

  // Only use data from latest_weather.json
  // current_weather: temperature.value, temperature.feels_like, precipitation.value, precipitation.unit, wind.speed, wind.gusts, wind.direction, wind.unit, cloud_cover.value, cloud_cover.unit
  // hourly_forecast: time, temperature, rain, cloud_cover, visibility, wind.speed, wind.direction, wind.gusts

  const backgroundType = getWeatherBackgroundType(weatherData?.current_weather);

  // Get all unique days available in hourly_forecast
  const availableDays = Array.from(
    new Set(
      hourly_forecast
        .map((h) => typeof h.time === 'string' ? h.time.slice(0, 10) : undefined)
        .filter((d): d is string => Boolean(d))
    )
  );
  const currentDayIdx = availableDays.indexOf(selectedDay);
  const canGoPrev = currentDayIdx > 0;
  const canGoNext = currentDayIdx < availableDays.length - 1;

  return (
    <div className="relative min-h-screen bg-neutral-50 dark:bg-neutral-900 transition-colors duration-500 overflow-hidden">
      <div className="relative z-10 max-w-4xl mx-auto py-8 px-2">
        <header className="flex flex-col items-center gap-2 py-4">
          <div className="flex justify-between w-full max-w-4xl mb-2">
            <div></div>
            <Button
              variant="outline"
              onClick={() => setLanguage((l) => (l === 'en' ? 'de' : 'en'))}
            >
              {language === 'en' ? '🇬🇧 English' : '🇩🇪 Deutsch'}
            </Button>
          </div>
          <h1 className="text-4xl font-extrabold tracking-tight drop-shadow-lg text-neutral-900 dark:text-neutral-100">
            {t.detailedWeather}
          </h1>
          <p className="text-xs text-gray">
            {t.lastUpdated}:{' '}
            {new Date(last_updated).toLocaleString(
              language === 'de' ? 'de-AT' : undefined
            )}
          </p>
          <div className="flex gap-2 mt-2">
            <Button variant="outline" onClick={() => setDarkMode((d) => !d)}>
              {darkMode ? '☀️ Light' : '🌙 Dark'}
            </Button>
          </div>
        </header>
        <main className="space-y-8">
          {/* Current day headline */}
          <div className="text-center mb-2">
            <h2 className="text-xl font-semibold text-neutral-700 dark:text-neutral-200">
              {t.today} –{' '}
              {new Date().toLocaleDateString(
                language === 'de' ? 'de-AT' : undefined,
                {
                  weekday: 'long',
                  year: 'numeric',
                  month: 'long',
                  day: 'numeric',
                }
              )}
            </h2>
          </div>
          {/* Hero Card */}
          <Card className="p-8 flex flex-col md:flex-row items-center justify-between gap-8 shadow-xl bg-white/40 dark:bg-neutral-800/40 backdrop-blur-md border border-white/30 dark:border-neutral-700/40">
            <div className="flex flex-col items-center gap-2">
              <i className={`text-7xl ${icon}`}></i>
              <span className="flex items-center gap-3 text-5xl font-bold text-neutral-900 dark:text-neutral-100">
                {formatTemperature(temperatureValue)}
                <AnimatedWeatherIcon type={backgroundType} size={48} />
              </span>
              <span className="text-muted-foreground text-lg">
<<<<<<< HEAD
                {t.feelsLike}{' '}
                {formatTemperature(current_weather.temperature?.feels_like)}
=======
                Feels like{' '}
                {formatTemperature(feelsLikeValue)}
>>>>>>> 7ec3cd05
              </span>
            </div>
            <div className="grid grid-cols-2 gap-4 text-base">
              <div>
                <span className="font-semibold">{t.precipitation}:</span>{' '}
                {formatPrecipitation(
                  precipitationValue,
                  precipitationUnit
                )}
              </div>
              <div>
                <span className="font-semibold">{t.wind}:</span>{' '}
                {formatWind(
                  windSpeed,
                  windDirection,
                  windUnit
                )}
              </div>
              <div>
<<<<<<< HEAD
                <span className="font-semibold">{t.gusts}:</span>{' '}
                {current_weather.wind?.gusts || '--'}{' '}
                {current_weather.wind?.unit || 'km/h'}
              </div>
              <div>
                <span className="font-semibold">{t.direction}:</span>{' '}
                {getWindDirection(current_weather.wind?.direction)} (
                {current_weather.wind?.direction ?? '--'}°)
              </div>
              <div>
                <span className="font-semibold">{t.cloudCover}:</span>{' '}
                {current_weather.cloud_cover?.value || '--'}
                {current_weather.cloud_cover?.unit || '%'}
=======
                <span className="font-semibold">Gusts:</span>{' '}
                {windGusts ?? '--'} {windUnit ?? 'km/h'}
              </div>
              <div>
                <span className="font-semibold">Direction:</span>{' '}
                {getWindDirection(windDirection)} (
                {windDirection ?? '--'}°)
              </div>
              <div>
                <span className="font-semibold">Cloud Cover:</span>{' '}
                {cloudCoverValue ?? '--'}
                {cloudCoverUnit ?? '%'}
>>>>>>> 7ec3cd05
              </div>
            </div>
          </Card>
        </main>
        {/* Weather Chart Section */}
        <section className="mt-8">
          <div className="flex justify-between items-center mb-2">
            <div className="flex gap-2">
              <Button
                variant={forecastType === 'hourly' ? 'default' : 'outline'}
                onClick={() => setForecastType('hourly')}
              >
                {t.hourly}
              </Button>
              <Button
                variant={forecastType === 'daily' ? 'default' : 'outline'}
                onClick={() => setForecastType('daily')}
              >
                {t.daily}
              </Button>
            </div>
            <Button variant="secondary" onClick={() => setSimplify((s) => !s)}>
              {simplify ? t.showGraph : t.simplify}
            </Button>
          </div>
          {/* Hourly date navigation */}
          {forecastType === 'hourly' && (
            <div className="flex items-center justify-center gap-2 mb-2">
              <Button
                size="icon"
                variant="ghost"
                onClick={() =>
                  canGoPrev && setSelectedDay(availableDays[currentDayIdx - 1])
                }
                disabled={!canGoPrev}
                aria-label="Previous day"
              >
                &#8592;
              </Button>
              <span className="font-semibold text-base">
                {selectedDay &&
                  new Date(selectedDay).toLocaleDateString(
                    language === 'de' ? 'de-AT' : undefined,
                    {
                      weekday: 'long',
                      year: 'numeric',
                      month: 'short',
                      day: 'numeric',
                    }
                  )}
              </span>
              <Button
                size="icon"
                variant="ghost"
                onClick={() =>
                  canGoNext && setSelectedDay(availableDays[currentDayIdx + 1])
                }
                disabled={!canGoNext}
                aria-label="Next day"
              >
                &#8594;
              </Button>
            </div>
          )}
          {simplify ? (
            <div className="flex gap-3 overflow-x-auto py-2">
              {(forecastType === 'hourly'
                ? hourly_forecast.filter(
                    (h) => typeof h.time === 'string' && h.time.startsWith(selectedDay)
                  )
                : daily_forecast || []
              ).map((item, idx) => (
                <Card
                  key={idx}
                  className="min-w-[120px] flex-shrink-0 p-3 flex flex-col items-center bg-white/80 dark:bg-neutral-800/80 border border-neutral-200 dark:border-neutral-700"
                >
                  <div className="font-semibold text-base">
                    {forecastType === 'hourly'
                      ? formatDate(
                          typeof item.time === 'string' ? item.time : '',
                          'time'
                        )
                      : formatDate(
                          typeof item.date === 'string'
                            ? item.date
                            : typeof item.time === 'string'
                            ? item.time
                            : '',
                          'day'
                        )}
                  </div>
                  <div className="text-2xl font-bold">
                    {forecastType === 'hourly'
                      ? formatTemperature(
                          typeof item.temperature === 'number'
                            ? item.temperature
                            : (item.temperature && typeof item.temperature === 'object' && 'value' in item.temperature)
                            ? (item.temperature as { value?: number }).value
                            : undefined
                        )
                      : formatTemperature(
                          item.temperature && typeof item.temperature === 'object' && 'max' in item.temperature
                            ? (item.temperature as { max?: number }).max
                            : undefined
                        )}
                  </div>
                  <div className="text-xs text-muted-foreground">
                    {item.rain !== undefined
                      ? `${item.rain} mm`
                      : item.precipitation_sum !== undefined
                      ? `${item.precipitation_sum} mm`
                      : ''}
                  </div>
                  <div className="text-xs text-muted-foreground">
                    {item.cloud_cover !== undefined
                      ? `${item.cloud_cover}% ${t.cloudCover.toLowerCase()}`
                      : ''}
                  </div>
                </Card>
              ))}
            </div>
          ) : (
            <WeatherChart
              hourly={hourly_forecast}
              daily={daily_forecast}
              type={forecastType}
              selectedDay={forecastType === 'hourly' ? selectedDay : undefined}
            />
          )}
        </section>
        <footer className="text-center text-xs text-muted-foreground py-4">
          {t.dataProvided}{' '}
          <a
            href="https://open-meteo.com/"
            className="underline"
            target="_blank"
            rel="noopener noreferrer"
          >
            Open-Meteo
          </a>
        </footer>
      </div>
    </div>
  );
};

export default WeatherDashboard;<|MERGE_RESOLUTION|>--- conflicted
+++ resolved
@@ -234,13 +234,9 @@
                 <AnimatedWeatherIcon type={backgroundType} size={48} />
               </span>
               <span className="text-muted-foreground text-lg">
-<<<<<<< HEAD
                 {t.feelsLike}{' '}
-                {formatTemperature(current_weather.temperature?.feels_like)}
-=======
-                Feels like{' '}
                 {formatTemperature(feelsLikeValue)}
->>>>>>> 7ec3cd05
+
               </span>
             </div>
             <div className="grid grid-cols-2 gap-4 text-base">
@@ -260,7 +256,6 @@
                 )}
               </div>
               <div>
-<<<<<<< HEAD
                 <span className="font-semibold">{t.gusts}:</span>{' '}
                 {current_weather.wind?.gusts || '--'}{' '}
                 {current_weather.wind?.unit || 'km/h'}
@@ -274,20 +269,6 @@
                 <span className="font-semibold">{t.cloudCover}:</span>{' '}
                 {current_weather.cloud_cover?.value || '--'}
                 {current_weather.cloud_cover?.unit || '%'}
-=======
-                <span className="font-semibold">Gusts:</span>{' '}
-                {windGusts ?? '--'} {windUnit ?? 'km/h'}
-              </div>
-              <div>
-                <span className="font-semibold">Direction:</span>{' '}
-                {getWindDirection(windDirection)} (
-                {windDirection ?? '--'}°)
-              </div>
-              <div>
-                <span className="font-semibold">Cloud Cover:</span>{' '}
-                {cloudCoverValue ?? '--'}
-                {cloudCoverUnit ?? '%'}
->>>>>>> 7ec3cd05
               </div>
             </div>
           </Card>
